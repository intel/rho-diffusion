--- conflicted
+++ resolved
@@ -40,13 +40,8 @@
 dependencies = [
   "tqdm",
   "matplotlib",
-<<<<<<< HEAD
   "lightning==2.2.2",
   "pydantic==1.10.12",
-=======
-  "lightning==2.2.1",
-  "pydantic==1.10.14",
->>>>>>> fb5b673f
   "websockets",
   "einops==0.7.0",
   "torchmetrics[image]",

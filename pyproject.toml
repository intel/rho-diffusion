--- conflicted
+++ resolved
@@ -40,13 +40,8 @@
 dependencies = [
   "tqdm",
   "matplotlib",
-<<<<<<< HEAD
-  "lightning==1.8.6",
+  "lightning==2.2.1",
   "pydantic==1.10.14",
-=======
-  "lightning==2.2.1",
-  "pydantic==1.10.12",
->>>>>>> 4ddbc2ca
   "websockets",
   "einops==0.7.0",
   "torchmetrics[image]",
